--- conflicted
+++ resolved
@@ -74,15 +74,12 @@
             return base_fee * 0.75
         return base_fee
 
-<<<<<<< HEAD
-=======
     def get_account(self):
         """
         Get account information
         """
         return self.binance_client.get_account()
 
->>>>>>> b677a2fa
     def get_ticker_price(self, ticker_symbol: str):
         """
         Get ticker price of a specific coin
@@ -317,10 +314,6 @@
 
         origin_balance = self.get_currency_balance(origin_symbol)
         target_balance = self.get_currency_balance(target_symbol)
-<<<<<<< HEAD
-=======
-        from_coin_price = self.get_ticker_price(origin_symbol + target_symbol)
->>>>>>> b677a2fa
 
         order_quantity = self._sell_quantity(origin_symbol, target_symbol, origin_balance)
         self.logger.info(f"Selling {order_quantity} of {origin_symbol}")
@@ -330,13 +323,7 @@
         order_guard = self.stream_manager.acquire_order_guard()
         while order is None:
             # Should sell at calculated price to avoid lost coin
-<<<<<<< HEAD
             order = self.binance_client.order_market_sell(symbol=origin_symbol + target_symbol, quantity=order_quantity)
-=======
-            order = self.binance_client.order_limit_sell(
-                symbol=origin_symbol + target_symbol, quantity=order_quantity, price=from_coin_price
-            )
->>>>>>> b677a2fa
 
         self.logger.info("order")
         self.logger.info(order)
